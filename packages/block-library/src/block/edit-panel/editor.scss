.block-editor-block-list__layout .reusable-block-edit-panel {
	align-items: center;
	display: flex;
	flex-wrap: wrap;
	font-family: $default-font;
	font-size: $default-font-size;
	padding: ($grid-unit-10 - $border-width - $border-width) $grid-unit-15;

	// Block UI appearance.
	border-radius: $radius-block-ui;
	background-color: $white;
	box-shadow: 0 0 0 $border-width $dark-gray-primary;
	outline: 1px solid transparent; // Shown for Windows 10 High Contrast mode.

	.reusable-block-edit-panel__info {
		margin-right: auto;
	}

	.reusable-block-edit-panel__label {
		margin-right: $grid-unit-10;
		white-space: nowrap;
		font-family: $default-font;
		font-size: $default-font-size;
	}

	.reusable-block-edit-panel__title {
		flex: 1 1 100%;
	}

	.components-button.reusable-block-edit-panel__button {
		// Prevent button shrinking in IE11 when other items have a 100% flex basis.
		// This should be safe to apply in all browsers because we don't want these
		// buttons to shrink anyway.
		flex-shrink: 0;
	}

	@include break-large() {
		flex-wrap: nowrap;

		.reusable-block-edit-panel__title {
			margin: 0;
		}

		.components-button.reusable-block-edit-panel__button {
			margin: 0 0 0 $grid-unit-10;
		}
	}
}

<<<<<<< HEAD
.block-editor-block-list__layout .is-selected .reusable-block-edit-panel {
	border-color: $dark-opacity-light-800;
	border-left-color: transparent;

	.is-dark-theme & {
		border-color: $light-opacity-light-800;
		border-left-color: transparent;
	}
}

=======
>>>>>>> 251bab45
.is-navigate-mode .is-selected .reusable-block-edit-panel {
	border-color: $blue-medium-focus;
	border-style: solid;
	border-bottom: 0;

	.is-dark-theme & {
		border-color: $blue-medium-focus;
	}
}<|MERGE_RESOLUTION|>--- conflicted
+++ resolved
@@ -47,19 +47,6 @@
 	}
 }
 
-<<<<<<< HEAD
-.block-editor-block-list__layout .is-selected .reusable-block-edit-panel {
-	border-color: $dark-opacity-light-800;
-	border-left-color: transparent;
-
-	.is-dark-theme & {
-		border-color: $light-opacity-light-800;
-		border-left-color: transparent;
-	}
-}
-
-=======
->>>>>>> 251bab45
 .is-navigate-mode .is-selected .reusable-block-edit-panel {
 	border-color: $blue-medium-focus;
 	border-style: solid;
