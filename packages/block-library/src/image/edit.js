/**
 * External dependencies
 */
import classnames from 'classnames';
import { get, filter, map, last, omit, pick, includes } from 'lodash';

/**
 * WordPress dependencies
 */
import { getBlobByURL, isBlobURL, revokeBlobURL } from '@wordpress/blob';
import {
	ExternalLink,
	PanelBody,
	ResizableBox,
	Spinner,
	TextareaControl,
	TextControl,
	ToolbarGroup,
	withNotices,
} from '@wordpress/components';
import { useViewportMatch } from '@wordpress/compose';
import { useSelect, useDispatch } from '@wordpress/data';
import {
	BlockAlignmentToolbar,
	BlockControls,
	BlockIcon,
	InspectorControls,
	InspectorAdvancedControls,
	MediaPlaceholder,
	MediaReplaceFlow,
	RichText,
	__experimentalBlock as Block,
	__experimentalImageSizeControl as ImageSizeControl,
	__experimentalImageURLInputUI as ImageURLInputUI,
} from '@wordpress/block-editor';
import { useEffect, useState, useRef } from '@wordpress/element';
import { __, sprintf } from '@wordpress/i18n';
import { getPath } from '@wordpress/url';
import { image as icon } from '@wordpress/icons';
import { createBlock } from '@wordpress/blocks';

/**
 * Internal dependencies
 */
import { createUpgradedEmbedBlock } from '../embed/util';
import useImageSize from './image-size';

/**
 * Module constants
 */
import {
	MIN_SIZE,
	LINK_DESTINATION_MEDIA,
	LINK_DESTINATION_ATTACHMENT,
	ALLOWED_MEDIA_TYPES,
	DEFAULT_SIZE_SLUG,
} from './constants';

export const pickRelevantMediaFiles = ( image ) => {
	const imageProps = pick( image, [ 'alt', 'id', 'link', 'caption' ] );
	imageProps.url =
		get( image, [ 'sizes', 'large', 'url' ] ) ||
		get( image, [ 'media_details', 'sizes', 'large', 'source_url' ] ) ||
		image.url;
	return imageProps;
};

/**
 * Is the URL a temporary blob URL? A blob URL is one that is used temporarily
 * while the image is being uploaded and will not have an id yet allocated.
 *
 * @param {number=} id The id of the image.
 * @param {string=} url The url of the image.
 *
 * @return {boolean} Is the URL a Blob URL
 */
const isTemporaryImage = ( id, url ) => ! id && isBlobURL( url );

/**
 * Is the url for the image hosted externally. An externally hosted image has no
 * id and is not a blob url.
 *
 * @param {number=} id  The id of the image.
 * @param {string=} url The url of the image.
 *
 * @return {boolean} Is the url an externally hosted url?
 */
const isExternalImage = ( id, url ) => url && ! id && ! isBlobURL( url );

function getFilename( url ) {
	const path = getPath( url );
	if ( path ) {
		return last( path.split( '/' ) );
	}
}

export function ImageEdit( {
	attributes: {
		url = '',
		alt,
		caption,
		align,
		id,
		href,
		rel,
		linkClass,
		linkDestination,
		title,
		width,
		height,
		linkTarget,
		sizeSlug,
	},
	setAttributes,
	isSelected,
	className,
	noticeUI,
	insertBlocksAfter,
	noticeOperations,
	onReplace,
} ) {
	const ref = useRef();
	const { image, maxWidth, isRTL, imageSizes, mediaUpload } = useSelect(
		( select ) => {
			const { getMedia } = select( 'core' );
			const { getSettings } = select( 'core/block-editor' );
			return {
				...pick( getSettings(), [
					'mediaUpload',
					'imageSizes',
					'isRTL',
					'maxWidth',
				] ),
				image: id && isSelected ? getMedia( id ) : null,
			};
		},
		[ id, isSelected ]
	);
	const { toggleSelection } = useDispatch( 'core/block-editor' );
	const isLargeViewport = useViewportMatch( 'medium' );
	const [ captionFocused, setCaptionFocused ] = useState( false );
	const isWideAligned = includes( [ 'wide', 'full' ], align );

	function onResizeStart() {
		toggleSelection( false );
	}

	function onResizeStop() {
		toggleSelection( true );
	}

	function onUploadError( message ) {
		noticeOperations.removeAllNotices();
		noticeOperations.createErrorNotice( message );
	}

	function onSelectImage( media ) {
		if ( ! media || ! media.url ) {
			setAttributes( {
				url: undefined,
				alt: undefined,
				id: undefined,
				title: undefined,
				caption: undefined,
			} );
			return;
		}

		let mediaAttributes = pickRelevantMediaFiles( media );

		// If the current image is temporary but an alt text was meanwhile
		// written by the user, make sure the text is not overwritten.
		if ( isTemporaryImage( id, url ) ) {
			if ( alt ) {
				mediaAttributes = omit( mediaAttributes, [ 'alt' ] );
			}
		}

		// If a caption text was meanwhile written by the user,
		// make sure the text is not overwritten by empty captions.
		if ( caption && ! get( mediaAttributes, [ 'caption' ] ) ) {
			mediaAttributes = omit( mediaAttributes, [ 'caption' ] );
		}

		let additionalAttributes;
		// Reset the dimension attributes if changing to a different image.
		if ( ! media.id || media.id !== id ) {
			additionalAttributes = {
				width: undefined,
				height: undefined,
				sizeSlug: DEFAULT_SIZE_SLUG,
			};
		} else {
			// Keep the same url when selecting the same file, so "Image Size"
			// option is not changed.
			additionalAttributes = { url };
		}

		// Check if the image is linked to it's media.
		if ( linkDestination === LINK_DESTINATION_MEDIA ) {
			// Update the media link.
			mediaAttributes.href = media.url;
		}

		// Check if the image is linked to the attachment page.
		if ( linkDestination === LINK_DESTINATION_ATTACHMENT ) {
			// Update the media link.
			mediaAttributes.href = media.link;
		}

		setAttributes( {
			...mediaAttributes,
			...additionalAttributes,
		} );
	}

	function onSelectURL( newURL ) {
		if ( newURL !== url ) {
			setAttributes( {
				url: newURL,
				id: undefined,
				sizeSlug: DEFAULT_SIZE_SLUG,
			} );
		}
	}

	function onImageError() {
		// Check if there's an embed block that handles this URL.
		const embedBlock = createUpgradedEmbedBlock( { attributes: { url } } );
		if ( undefined !== embedBlock ) {
			onReplace( embedBlock );
		}
	}

	function onSetHref( props ) {
		setAttributes( props );
	}

	function onSetTitle( value ) {
		// This is the HTML title attribute, separate from the media object
		// title.
		setAttributes( { title: value } );
	}

	function onFocusCaption() {
		if ( ! captionFocused ) {
			setCaptionFocused( true );
		}
	}

	function onImageClick() {
		if ( captionFocused ) {
			setCaptionFocused( false );
		}
	}

	function updateAlt( newAlt ) {
		setAttributes( { alt: newAlt } );
	}

	function updateAlignment( nextAlign ) {
		const extraUpdatedAttributes = [ 'wide', 'full' ].includes( nextAlign )
			? { width: undefined, height: undefined }
			: {};
		setAttributes( {
			...extraUpdatedAttributes,
			align: nextAlign,
		} );
	}

	function updateImage( newSizeSlug ) {
		const newUrl = get( image, [
			'media_details',
			'sizes',
			newSizeSlug,
			'source_url',
		] );
		if ( ! newUrl ) {
			return null;
		}

		setAttributes( {
			url,
			width: undefined,
			height: undefined,
			sizeSlug: newSizeSlug,
		} );
	}

	function getImageSizeOptions() {
		return map(
			filter( imageSizes, ( { slug } ) =>
				get( image, [ 'media_details', 'sizes', slug, 'source_url' ] )
			),
			( { name, slug } ) => ( { value: slug, label: name } )
		);
	}

<<<<<<< HEAD
	render() {
		const {
			attributes,
			setAttributes,
			isLargeViewport,
			isSelected,
			className,
			maxWidth,
			noticeUI,
			isRTL,
			onResizeStart,
			onResizeStop,
		} = this.props;
		const {
			url,
			alt,
			caption,
			align,
			id,
			href,
			rel,
			linkClass,
			linkDestination,
			title,
			width,
			height,
			linkTarget,
			sizeSlug,
		} = attributes;

		const isExternal = isExternalImage( id, url );
		const controls = (
			<BlockControls>
				<BlockAlignmentToolbar
					value={ align }
					onChange={ this.updateAlignment }
				/>
				{ url && (
					<MediaReplaceFlow
						mediaId={ id }
						mediaURL={ url }
						allowedTypes={ ALLOWED_MEDIA_TYPES }
						accept="image/*"
						onSelect={ this.onSelectImage }
						onSelectURL={ this.onSelectURL }
						onError={ this.onUploadError }
					/>
				) }
				{ url && (
					<ToolbarGroup>
						<ImageURLInputUI
							url={ href || '' }
							onChangeUrl={ this.onSetHref }
							linkDestination={ linkDestination }
							mediaUrl={
								( this.props.image &&
									this.props.image.source_url ) ||
								url
							}
							mediaLink={
								this.props.image && this.props.image.link
							}
							linkTarget={ linkTarget }
							linkClass={ linkClass }
							rel={ rel }
						/>
					</ToolbarGroup>
				) }
			</BlockControls>
		);
		const src = isExternal ? url : undefined;
		const mediaPreview = !! url && (
			<img
				alt={ __( 'Edit image' ) }
				title={ __( 'Edit image' ) }
				className={ 'edit-image-preview' }
				src={ url }
			/>
		);

		const mediaPlaceholder = (
			<MediaPlaceholder
				icon={ <BlockIcon icon={ icon } /> }
				onSelect={ this.onSelectImage }
				onSelectURL={ this.onSelectURL }
				notices={ noticeUI }
				onError={ this.onUploadError }
				accept="image/*"
				allowedTypes={ ALLOWED_MEDIA_TYPES }
				value={ { id, src } }
				mediaPreview={ mediaPreview }
				disableMediaButtons={ url }
			/>
		);
=======
	const isTemp = isTemporaryImage( id, url );
>>>>>>> 75671114

	// Upload a temporary image on mount.
	useEffect( () => {
		if ( ! isTemp ) {
			return;
		}

		const file = getBlobByURL( url );

		if ( file ) {
			mediaUpload( {
				filesList: [ file ],
				onFileChange: ( [ img ] ) => {
					onSelectImage( img );
				},
				allowedTypes: ALLOWED_MEDIA_TYPES,
				onError: ( message ) => {
					noticeOperations.createErrorNotice( message );
				},
			} );
		}
	}, [] );

	// If an image is temporary, revoke the Blob url when it is uploaded (and is
	// no longer temporary).
	useEffect( () => {
		if ( ! isTemp ) {
			return;
		}

		return () => {
			revokeBlobURL( url );
		};
	}, [ isTemp ] );

	useEffect( () => {
		if ( ! isSelected ) {
			setCaptionFocused( false );
		}
	}, [ isSelected ] );

	const isExternal = isExternalImage( id, url );
	const controls = (
		<BlockControls>
			<BlockAlignmentToolbar
				value={ align }
				onChange={ updateAlignment }
			/>
			{ url && (
				<MediaReplaceFlow
					mediaId={ id }
					mediaURL={ url }
					allowedTypes={ ALLOWED_MEDIA_TYPES }
					accept="image/*"
					onSelect={ onSelectImage }
					onSelectURL={ onSelectURL }
					onError={ onUploadError }
				/>
			) }
			{ url && (
				<ToolbarGroup>
					<ImageURLInputUI
						url={ href || '' }
						onChangeUrl={ onSetHref }
						linkDestination={ linkDestination }
						mediaUrl={ image && image.source_url }
						mediaLink={ image && image.link }
						linkTarget={ linkTarget }
						linkClass={ linkClass }
						rel={ rel }
					/>
				</ToolbarGroup>
			) }
		</BlockControls>
	);
	const src = isExternal ? url : undefined;
	const mediaPreview = !! url && (
		<img
			alt={ __( 'Edit image' ) }
			title={ __( 'Edit image' ) }
			className={ 'edit-image-preview' }
			src={ url }
		/>
	);

	const mediaPlaceholder = (
		<MediaPlaceholder
			icon={ <BlockIcon icon={ icon } /> }
			onSelect={ onSelectImage }
			onSelectURL={ onSelectURL }
			notices={ noticeUI }
			onError={ onUploadError }
			accept="image/*"
			allowedTypes={ ALLOWED_MEDIA_TYPES }
			value={ { id, src } }
			mediaPreview={ mediaPreview }
			disableMediaButtons={ url }
		/>
	);

	const {
		imageWidthWithinContainer,
		imageHeightWithinContainer,
		imageWidth,
		imageHeight,
	} = useImageSize( ref, url, [ align ] );

	if ( ! url ) {
		return (
			<>
				{ controls }
				<Block.div>{ mediaPlaceholder }</Block.div>
			</>
		);
	}

	const classes = classnames( className, {
		'is-transient': isBlobURL( url ),
		'is-resized': !! width || !! height,
		'is-focused': isSelected,
		[ `size-${ sizeSlug }` ]: sizeSlug,
	} );

	const isResizable = ! isWideAligned && isLargeViewport;
	const imageSizeOptions = getImageSizeOptions();

	const inspectorControls = (
		<>
			<InspectorControls>
				<PanelBody title={ __( 'Image settings' ) }>
					<TextareaControl
						label={ __( 'Alt text (alternative text)' ) }
						value={ alt }
						onChange={ updateAlt }
						help={
							<>
								<ExternalLink href="https://www.w3.org/WAI/tutorials/images/decision-tree">
									{ __(
										'Describe the purpose of the image'
									) }
								</ExternalLink>
								{ __(
									'Leave empty if the image is purely decorative.'
								) }
							</>
						}
					/>
					<ImageSizeControl
						onChangeImage={ updateImage }
						onChange={ ( value ) => setAttributes( value ) }
						slug={ sizeSlug }
						width={ width }
						height={ height }
						imageSizeOptions={ imageSizeOptions }
						isResizable={ isResizable }
						imageWidth={ imageWidth }
						imageHeight={ imageHeight }
					/>
				</PanelBody>
			</InspectorControls>
			<InspectorAdvancedControls>
				<TextControl
					label={ __( 'Title attribute' ) }
					value={ title || '' }
					onChange={ onSetTitle }
					help={
						<>
							{ __(
								'Describe the role of this image on the page.'
							) }
							<ExternalLink href="https://www.w3.org/TR/html52/dom.html#the-title-attribute">
								{ __(
									'(Note: many devices and browsers do not display this text.)'
								) }
							</ExternalLink>
						</>
					}
				/>
			</InspectorAdvancedControls>
		</>
	);

	const filename = getFilename( url );
	let defaultedAlt;

	if ( alt ) {
		defaultedAlt = alt;
	} else if ( filename ) {
		defaultedAlt = sprintf(
			/* translators: %s: file name */
			__( 'This image has an empty alt attribute; its file name is %s' ),
			filename
		);
	} else {
		defaultedAlt = __( 'This image has an empty alt attribute' );
	}

	let img = (
		// Disable reason: Image itself is not meant to be interactive, but
		// should direct focus to block.
		/* eslint-disable jsx-a11y/no-noninteractive-element-interactions, jsx-a11y/click-events-have-key-events */
		<>
			{ inspectorControls }
			<img
				src={ url }
				alt={ defaultedAlt }
				onClick={ onImageClick }
				onError={ () => onImageError() }
			/>
			{ isBlobURL( url ) && <Spinner /> }
		</>
		/* eslint-enable jsx-a11y/no-noninteractive-element-interactions, jsx-a11y/click-events-have-key-events */
	);

	if ( ! isResizable || ! imageWidthWithinContainer ) {
		img = <div style={ { width, height } }>{ img }</div>;
	} else {
		const currentWidth = width || imageWidthWithinContainer;
		const currentHeight = height || imageHeightWithinContainer;

		const ratio = imageWidth / imageHeight;
		const minWidth = imageWidth < imageHeight ? MIN_SIZE : MIN_SIZE * ratio;
		const minHeight =
			imageHeight < imageWidth ? MIN_SIZE : MIN_SIZE / ratio;

		// With the current implementation of ResizableBox, an image needs an
		// explicit pixel value for the max-width. In absence of being able to
		// set the content-width, this max-width is currently dictated by the
		// vanilla editor style. The following variable adds a buffer to this
		// vanilla style, so 3rd party themes have some wiggleroom. This does,
		// in most cases, allow you to scale the image beyond the width of the
		// main column, though not infinitely.
		// @todo It would be good to revisit this once a content-width variable
		// becomes available.
		const maxWidthBuffer = maxWidth * 2.5;

		let showRightHandle = false;
		let showLeftHandle = false;

		/* eslint-disable no-lonely-if */
		// See https://github.com/WordPress/gutenberg/issues/7584.
		if ( align === 'center' ) {
			// When the image is centered, show both handles.
			showRightHandle = true;
			showLeftHandle = true;
		} else if ( isRTL ) {
			// In RTL mode the image is on the right by default.
			// Show the right handle and hide the left handle only when it is
			// aligned left. Otherwise always show the left handle.
			if ( align === 'left' ) {
				showRightHandle = true;
			} else {
				showLeftHandle = true;
			}
		} else {
			// Show the left handle and hide the right handle only when the
			// image is aligned right. Otherwise always show the right handle.
			if ( align === 'right' ) {
				showLeftHandle = true;
			} else {
				showRightHandle = true;
			}
		}
		/* eslint-enable no-lonely-if */

		img = (
			<ResizableBox
				size={ { width, height } }
				showHandle={ isSelected }
				minWidth={ minWidth }
				maxWidth={ maxWidthBuffer }
				minHeight={ minHeight }
				maxHeight={ maxWidthBuffer / ratio }
				lockAspectRatio
				enable={ {
					top: false,
					right: showRightHandle,
					bottom: true,
					left: showLeftHandle,
				} }
				onResizeStart={ onResizeStart }
				onResizeStop={ ( event, direction, elt, delta ) => {
					onResizeStop();
					setAttributes( {
						width: parseInt( currentWidth + delta.width, 10 ),
						height: parseInt( currentHeight + delta.height, 10 ),
					} );
				} }
			>
				{ img }
			</ResizableBox>
		);
	}

	return (
		<>
			{ controls }
			<Block.figure ref={ ref } className={ classes }>
				{ img }
				{ ( ! RichText.isEmpty( caption ) || isSelected ) && (
					<RichText
						tagName="figcaption"
						placeholder={ __( 'Write caption…' ) }
						value={ caption }
						unstableOnFocus={ onFocusCaption }
						onChange={ ( value ) =>
							setAttributes( { caption: value } )
						}
						isSelected={ captionFocused }
						inlineToolbar
						__unstableOnSplitAtEnd={ () =>
							insertBlocksAfter( createBlock( 'core/paragraph' ) )
						}
					/>
				) }
				{ mediaPlaceholder }
			</Block.figure>
		</>
	);
}

export default withNotices( ImageEdit );<|MERGE_RESOLUTION|>--- conflicted
+++ resolved
@@ -296,104 +296,7 @@
 		);
 	}
 
-<<<<<<< HEAD
-	render() {
-		const {
-			attributes,
-			setAttributes,
-			isLargeViewport,
-			isSelected,
-			className,
-			maxWidth,
-			noticeUI,
-			isRTL,
-			onResizeStart,
-			onResizeStop,
-		} = this.props;
-		const {
-			url,
-			alt,
-			caption,
-			align,
-			id,
-			href,
-			rel,
-			linkClass,
-			linkDestination,
-			title,
-			width,
-			height,
-			linkTarget,
-			sizeSlug,
-		} = attributes;
-
-		const isExternal = isExternalImage( id, url );
-		const controls = (
-			<BlockControls>
-				<BlockAlignmentToolbar
-					value={ align }
-					onChange={ this.updateAlignment }
-				/>
-				{ url && (
-					<MediaReplaceFlow
-						mediaId={ id }
-						mediaURL={ url }
-						allowedTypes={ ALLOWED_MEDIA_TYPES }
-						accept="image/*"
-						onSelect={ this.onSelectImage }
-						onSelectURL={ this.onSelectURL }
-						onError={ this.onUploadError }
-					/>
-				) }
-				{ url && (
-					<ToolbarGroup>
-						<ImageURLInputUI
-							url={ href || '' }
-							onChangeUrl={ this.onSetHref }
-							linkDestination={ linkDestination }
-							mediaUrl={
-								( this.props.image &&
-									this.props.image.source_url ) ||
-								url
-							}
-							mediaLink={
-								this.props.image && this.props.image.link
-							}
-							linkTarget={ linkTarget }
-							linkClass={ linkClass }
-							rel={ rel }
-						/>
-					</ToolbarGroup>
-				) }
-			</BlockControls>
-		);
-		const src = isExternal ? url : undefined;
-		const mediaPreview = !! url && (
-			<img
-				alt={ __( 'Edit image' ) }
-				title={ __( 'Edit image' ) }
-				className={ 'edit-image-preview' }
-				src={ url }
-			/>
-		);
-
-		const mediaPlaceholder = (
-			<MediaPlaceholder
-				icon={ <BlockIcon icon={ icon } /> }
-				onSelect={ this.onSelectImage }
-				onSelectURL={ this.onSelectURL }
-				notices={ noticeUI }
-				onError={ this.onUploadError }
-				accept="image/*"
-				allowedTypes={ ALLOWED_MEDIA_TYPES }
-				value={ { id, src } }
-				mediaPreview={ mediaPreview }
-				disableMediaButtons={ url }
-			/>
-		);
-=======
 	const isTemp = isTemporaryImage( id, url );
->>>>>>> 75671114
 
 	// Upload a temporary image on mount.
 	useEffect( () => {
