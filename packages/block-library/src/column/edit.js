--- conflicted
+++ resolved
@@ -97,57 +97,6 @@
 				updateBlockAttributes( rootClientId, {
 					verticalAlignment: null,
 				} );
-<<<<<<< HEAD
-			},
-			updateWidth( width ) {
-				const { clientId } = ownProps;
-				const { updateBlockAttributes } = dispatch(
-					'core/block-editor'
-				);
-				const { getBlockRootClientId, getBlocks } = registry.select(
-					'core/block-editor'
-				);
-
-				// Constrain or expand siblings to account for gain or loss of
-				// total columns area.
-				const columns = getBlocks( getBlockRootClientId( clientId ) );
-				const adjacentColumns = getAdjacentBlocks( columns, clientId );
-
-				// The occupied width is calculated as the sum of the new width
-				// and the total width of blocks _not_ in the adjacent set.
-				const occupiedWidth =
-					width +
-					getTotalColumnsWidth(
-						difference( columns, [
-							find( columns, { clientId } ),
-							...adjacentColumns,
-						] )
-					);
-
-				// Compute _all_ next column widths, in case the updated column
-				// is in the middle of a set of columns which don't yet have
-				// any explicit widths assigned (include updates to those not
-				// part of the adjacent blocks).
-				const nextColumnWidths = {
-					...getColumnWidths( columns, columns.length ),
-					[ clientId ]: toWidthPrecision( width ),
-					...getRedistributedColumnWidths(
-						adjacentColumns,
-						100 - occupiedWidth,
-						columns.length
-					),
-				};
-
-				forEach(
-					nextColumnWidths,
-					( nextColumnWidth, columnClientId ) => {
-						updateBlockAttributes( columnClientId, {
-							width: nextColumnWidth,
-						} );
-					}
-				);
-=======
->>>>>>> 251bab45
 			},
 		};
 	} )
