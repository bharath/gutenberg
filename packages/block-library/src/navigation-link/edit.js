/**
 * External dependencies
 */
import classnames from 'classnames';
import { escape, get, head, find } from 'lodash';

/**
 * WordPress dependencies
 */
import { compose } from '@wordpress/compose';
import { createBlock } from '@wordpress/blocks';
import { withDispatch, withSelect } from '@wordpress/data';
import {
	ExternalLink,
	KeyboardShortcuts,
	Modal,
	PanelBody,
	Popover,
	TextareaControl,
	ToggleControl,
	ToolbarButton,
	ToolbarGroup,
} from '@wordpress/components';
import { rawShortcut, displayShortcut } from '@wordpress/keycodes';
import { __ } from '@wordpress/i18n';
import {
	BlockControls,
	InnerBlocks,
	InspectorControls,
	RichText,
	__experimentalLinkControl as LinkControl,
	__experimentalBlock as Block,
} from '@wordpress/block-editor';
import { isURL, prependHTTP } from '@wordpress/url';
import {
	Fragment,
	useState,
	useEffect,
	useRef,
	cloneElement,
} from '@wordpress/element';
import { placeCaretAtHorizontalEdge } from '@wordpress/dom';
import { link as linkIcon } from '@wordpress/icons';

/**
 * Internal dependencies
 */
import { ToolbarSubmenuIcon, ItemSubmenuIcon } from './icons';

function NavigationLinkEdit( {
	attributes,
	hasDescendants,
	isSelected,
	isImmediateParentOfSelectedBlock,
	isParentOfSelectedBlock,
	setAttributes,
	showSubmenuIcon,
	insertLinkBlock,
	textColor,
	backgroundColor,
	rgbTextColor,
	rgbBackgroundColor,
	saveEntityRecord,
	selectedBlockHasDescendants,
	userCanCreatePages = false,
	insertBlocksAfter,
	mergeBlocks,
	onReplace,
} ) {
	const { label, opensInNewTab, url, nofollow, description } = attributes;
	const link = {
		url,
		opensInNewTab,
	};
	const [ isLinkOpen, setIsLinkOpen ] = useState( false );
	const [ isLinkOpenOnMount, setIsLinkOpenOnMount ] = useState( true );
	const itemLabelPlaceholder = __( 'Add link…' );
	const ref = useRef();

	// Show the LinkControl on mount if the URL is empty
	// ( When adding a new menu item)
	// This can't be done in the useState call because it cconflicts
	// with the autofocus behavior of the BlockListBlock component.
	useEffect( () => {
		if ( url ) {
			setIsLinkOpenOnMount( false );
		} else {
			setIsLinkOpen( true );
		}
	}, [] );

	/**
	 * The hook shouldn't be necessary but due to a focus loss happening
	 * when selecting a suggestion in the link popover, we force close on block unselection.
	 */
	useEffect( () => {
		if ( ! isSelected ) {
			setIsLinkOpen( false );
		}
	}, [ isSelected ] );

	// If the LinkControl popover is open and the URL has changed, close the LinkControl and focus the label text.
	useEffect( () => {
		if ( isLinkOpen && url ) {
			// Does this look like a URL and have something TLD-ish?
			if (
				isURL( prependHTTP( label ) ) &&
				/^.+\.[a-z]+/.test( label )
			) {
				// Focus and select the label text.
				selectLabelText();
			} else {
				// Focus it (but do not select).
				placeCaretAtHorizontalEdge( ref.current, true );
			}
		}
	}, [ url ] );

	/**
	 * Focus the navigation link label text and select it.
	 */
	function selectLabelText() {
		ref.current.focus();
		const selection = window.getSelection();
		const range = document.createRange();
		// Get the range of the current ref contents so we can add this range to the selection.
		range.selectNodeContents( ref.current );
		selection.removeAllRanges();
		selection.addRange( range );
	}

	async function handleCreatePage( pageTitle ) {
		const type = 'page';
		const page = await saveEntityRecord( 'postType', type, {
			title: pageTitle,
			status: 'publish',
		} );

		return {
			id: page.id,
			type,
			title: page.title.rendered,
			url: page.link,
		};
	}

	const linkControlOnChange = ( {
		title: newTitle = '',
		url: newURL = '',
		opensInNewTab: newOpensInNewTab,
		id,
	} = {} ) =>
		setAttributes( {
			url: encodeURI( newURL ),
			label: ( () => {
				const normalizedTitle = newTitle.replace(
					/http(s?):\/\//gi,
					''
				);
				const normalizedURL = newURL.replace( /http(s?):\/\//gi, '' );
				if (
					newTitle !== '' &&
					normalizedTitle !== normalizedURL &&
					label !== newTitle
				) {
					return escape( newTitle );
				} else if ( label ) {
					return label;
				}
				// If there's no label, add the URL.
				return escape( normalizedURL );
			} )(),
			opensInNewTab: newOpensInNewTab,
			id,
		} );

	const linkControl = (
		<LinkControl
			className="wp-block-navigation-link__inline-link-input"
			value={ link }
			showInitialSuggestions={ true }
			createSuggestion={
				userCanCreatePages ? handleCreatePage : undefined
			}
			onChange={ linkControlOnChange }
		/>
	);

	return (
		<Fragment>
			<BlockControls>
				<ToolbarGroup>
					<KeyboardShortcuts
						bindGlobal
						shortcuts={ {
							[ rawShortcut.primary( 'k' ) ]: () =>
								setIsLinkOpen( true ),
						} }
					/>
					<ToolbarButton
						name="link"
						icon={ linkIcon }
						title={ __( 'Link' ) }
						shortcut={ displayShortcut.primary( 'k' ) }
						onClick={ () => setIsLinkOpen( true ) }
					/>
					<ToolbarButton
						name="submenu"
						icon={ <ToolbarSubmenuIcon /> }
						title={ __( 'Add submenu' ) }
						onClick={ insertLinkBlock }
					/>
				</ToolbarGroup>
			</BlockControls>
			<InspectorControls>
				<PanelBody title={ __( 'SEO settings' ) }>
					<ToggleControl
						checked={ nofollow }
						onChange={ ( nofollowValue ) => {
							setAttributes( { nofollow: nofollowValue } );
						} }
						label={ __( 'Add nofollow to link' ) }
						help={
							<Fragment>
								{ __(
									"Don't let search engines follow this link."
								) }
								<ExternalLink
									className="wp-block-navigation-link__nofollow-external-link"
									href={ __(
										'https://codex.wordpress.org/Nofollow'
									) }
								>
									{ __( "What's this?" ) }
								</ExternalLink>
							</Fragment>
						}
					/>
				</PanelBody>
				<PanelBody title={ __( 'Link settings' ) }>
					<TextareaControl
						value={ description || '' }
						onChange={ ( descriptionValue ) => {
							setAttributes( { description: descriptionValue } );
						} }
						label={ __( 'Description' ) }
						help={ __(
							'The description will be displayed in the menu if the current theme supports it.'
						) }
					/>
				</PanelBody>
			</InspectorControls>
			<Block.li
				className={ classnames( {
					'is-editing': isSelected || isParentOfSelectedBlock,
					'is-selected': isSelected,
					'has-link': !! url,
					'has-child': hasDescendants,
					'has-text-color': rgbTextColor,
					[ `has-${ textColor }-color` ]: !! textColor,
					'has-background': rgbBackgroundColor,
					[ `has-${ backgroundColor }-background-color` ]: !! backgroundColor,
				} ) }
				style={ {
					color: rgbTextColor,
					backgroundColor: rgbBackgroundColor,
				} }
			>
				<div className="wp-block-navigation-link__content">
					<RichText
						ref={ ref }
						identifier="label"
						className="wp-block-navigation-link__label"
						value={ label }
						onChange={ ( labelValue ) =>
							setAttributes( { label: labelValue } )
						}
						onMerge={ mergeBlocks }
						onReplace={ onReplace }
						__unstableOnSplitAtEnd={ () =>
							insertBlocksAfter(
								createBlock( 'core/navigation-link' )
							)
						}
						placeholder={ itemLabelPlaceholder }
						keepPlaceholderOnFocus
						withoutInteractiveFormatting
						allowedFormats={ [
							'core/bold',
							'core/italic',
							'core/image',
							'core/strikethrough',
						] }
					/>
<<<<<<< HEAD
					{ isLinkOpen && (
						<Popover
							position="bottom center"
							onClose={ () => setIsLinkOpen( false ) }
						>
							<LinkControl
								className="wp-block-navigation-link__inline-link-input"
								value={ link }
								showInitialSuggestions={ true }
								createSuggestion={
									userCanCreatePages
										? handleCreatePage
										: undefined
								}
								onChange={ ( {
									title: newTitle = '',
									url: newURL = '',
									opensInNewTab: newOpensInNewTab,
									id,
								} = {} ) =>
									setAttributes( {
										url: ( () => {
											return encodeURI( newURL );
										} )(),
										label: ( () => {
											const normalizedTitle = newTitle.replace(
												/http(s?):\/\//gi,
												''
											);
											const normalizedURL = newURL.replace(
												/http(s?):\/\//gi,
												''
											);
											if (
												newTitle !== '' &&
												normalizedTitle !==
													normalizedURL &&
												label !== newTitle
											) {
												return escape( newTitle );
											} else if ( label ) {
												return label;
											}
											// If there's no label, add the URL.
											return escape( normalizedURL );
										} )(),
										opensInNewTab: newOpensInNewTab,
										id: id ? Number( id ) : undefined,
									} )
								}
							/>
						</Popover>
					) }
=======
					{ isLinkOpen &&
						( isLinkOpenOnMount ? (
							<Popover
								position="bottom center"
								onClose={ () => {
									setIsLinkOpen( false );
									setIsLinkOpenOnMount( false );
								} }
							>
								{ linkControl }
							</Popover>
						) : (
							<Modal
								title={ __( 'Edit link' ) }
								closeLabel={ __( 'Close' ) }
								onRequestClose={ () => {
									setIsLinkOpen( false );
								} }
							>
								{ cloneElement( linkControl, {
									forceIsEditingLink: true,
									onChange: ( data ) => {
										setIsLinkOpen( false );
										linkControlOnChange( data );
									},
								} ) }
							</Modal>
						) ) }
>>>>>>> 5ef2bec8
				</div>
				{ showSubmenuIcon && (
					<span className="wp-block-navigation-link__submenu-icon">
						<ItemSubmenuIcon />
					</span>
				) }
				<InnerBlocks
					allowedBlocks={ [ 'core/navigation-link' ] }
					renderAppender={
						( isSelected && hasDescendants ) ||
						( isImmediateParentOfSelectedBlock &&
							! selectedBlockHasDescendants )
							? InnerBlocks.DefaultAppender
							: false
					}
					__experimentalTagName="ul"
					__experimentalAppenderTagName="li"
					__experimentalPassedProps={ {
						className: classnames(
							'wp-block-navigation__container',
							{
								'is-parent-of-selected-block': isParentOfSelectedBlock,
							}
						),
					} }
				/>
			</Block.li>
		</Fragment>
	);
}

/**
 * Returns the color object matching the slug, or undefined.
 *
 * @param {Array}  colors      The editor settings colors array.
 * @param {string} colorSlug   A string containing the color slug.
 * @param {string} customColor A string containing the custom color value.
 *
 * @return {Object} Color object included in the editor settings colors, or Undefined.
 */
const getColorObjectByColorSlug = ( colors, colorSlug, customColor ) => {
	if ( customColor ) {
		return customColor;
	}

	if ( ! colors || ! colors.length ) {
		return;
	}

	return get( find( colors, { slug: colorSlug } ), 'color' );
};

export default compose( [
	withSelect( ( select, ownProps ) => {
		const {
			getBlockAttributes,
			getClientIdsOfDescendants,
			hasSelectedInnerBlock,
			getBlockParentsByBlockName,
			getSelectedBlockClientId,
			getSettings,
		} = select( 'core/block-editor' );
		const { clientId } = ownProps;
		const rootBlock = head(
			getBlockParentsByBlockName( clientId, 'core/navigation' )
		);
		const navigationBlockAttributes = getBlockAttributes( rootBlock );
		const colors = get( getSettings(), 'colors', [] );
		const hasDescendants = !! getClientIdsOfDescendants( [ clientId ] )
			.length;
		const showSubmenuIcon =
			!! navigationBlockAttributes.showSubmenuIcon && hasDescendants;
		const isParentOfSelectedBlock = hasSelectedInnerBlock( clientId, true );
		const isImmediateParentOfSelectedBlock = hasSelectedInnerBlock(
			clientId,
			false
		);
		const selectedBlockId = getSelectedBlockClientId();
		const selectedBlockHasDescendants = !! getClientIdsOfDescendants( [
			selectedBlockId,
		] )?.length;

		const userCanCreatePages = select( 'core' ).canUser(
			'create',
			'pages'
		);

		return {
			isParentOfSelectedBlock,
			isImmediateParentOfSelectedBlock,
			hasDescendants,
			selectedBlockHasDescendants,
			showSubmenuIcon,
			textColor: navigationBlockAttributes.textColor,
			backgroundColor: navigationBlockAttributes.backgroundColor,
			userCanCreatePages,
			rgbTextColor: getColorObjectByColorSlug(
				colors,
				navigationBlockAttributes.textColor,
				navigationBlockAttributes.customTextColor
			),
			rgbBackgroundColor: getColorObjectByColorSlug(
				colors,
				navigationBlockAttributes.backgroundColor,
				navigationBlockAttributes.customBackgroundColor
			),
		};
	} ),
	withDispatch( ( dispatch, ownProps, registry ) => {
		const { saveEntityRecord } = dispatch( 'core' );
		return {
			saveEntityRecord,
			insertLinkBlock() {
				const { clientId } = ownProps;

				const { insertBlock } = dispatch( 'core/block-editor' );

				const { getClientIdsOfDescendants } = registry.select(
					'core/block-editor'
				);
				const navItems = getClientIdsOfDescendants( [ clientId ] );
				const insertionPoint = navItems.length ? navItems.length : 0;

				const blockToInsert = createBlock( 'core/navigation-link' );

				insertBlock( blockToInsert, insertionPoint, clientId );
			},
		};
	} ),
] )( NavigationLinkEdit );<|MERGE_RESOLUTION|>--- conflicted
+++ resolved
@@ -292,61 +292,6 @@
 							'core/strikethrough',
 						] }
 					/>
-<<<<<<< HEAD
-					{ isLinkOpen && (
-						<Popover
-							position="bottom center"
-							onClose={ () => setIsLinkOpen( false ) }
-						>
-							<LinkControl
-								className="wp-block-navigation-link__inline-link-input"
-								value={ link }
-								showInitialSuggestions={ true }
-								createSuggestion={
-									userCanCreatePages
-										? handleCreatePage
-										: undefined
-								}
-								onChange={ ( {
-									title: newTitle = '',
-									url: newURL = '',
-									opensInNewTab: newOpensInNewTab,
-									id,
-								} = {} ) =>
-									setAttributes( {
-										url: ( () => {
-											return encodeURI( newURL );
-										} )(),
-										label: ( () => {
-											const normalizedTitle = newTitle.replace(
-												/http(s?):\/\//gi,
-												''
-											);
-											const normalizedURL = newURL.replace(
-												/http(s?):\/\//gi,
-												''
-											);
-											if (
-												newTitle !== '' &&
-												normalizedTitle !==
-													normalizedURL &&
-												label !== newTitle
-											) {
-												return escape( newTitle );
-											} else if ( label ) {
-												return label;
-											}
-											// If there's no label, add the URL.
-											return escape( normalizedURL );
-										} )(),
-										opensInNewTab: newOpensInNewTab,
-										id: id ? Number( id ) : undefined,
-									} )
-								}
-							/>
-						</Popover>
-					) }
-=======
 					{ isLinkOpen &&
 						( isLinkOpenOnMount ? (
 							<Popover
@@ -375,7 +320,6 @@
 								} ) }
 							</Modal>
 						) ) }
->>>>>>> 5ef2bec8
 				</div>
 				{ showSubmenuIcon && (
 					<span className="wp-block-navigation-link__submenu-icon">
