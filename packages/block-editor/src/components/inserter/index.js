/**
 * External dependencies
 */
import { size } from 'lodash';
/**
 * WordPress dependencies
 */
import { speak } from '@wordpress/a11y';
import { __, _x, sprintf } from '@wordpress/i18n';
import { Dropdown, Button } from '@wordpress/components';
import { Component } from '@wordpress/element';
import { withDispatch, withSelect } from '@wordpress/data';
import { compose, ifCondition } from '@wordpress/compose';
import { createBlock } from '@wordpress/blocks';
import { plusCircle } from '@wordpress/icons';

/**
 * Internal dependencies
 */
import InserterMenu from './menu';

<<<<<<< HEAD
const additionalStyles = [
	{
		states: 'enabled:hover',
		styles: {
			color: 'green',
		},
	},
	{
		states: 'enabled:focus',
		styles: {
			color: 'yellow',
		},
	},
	{
		states: 'enabled:focus:hover',
		styles: {
			color: 'pink',
		},
	},
	{
		states: 'enabled:focus:hover:active',
		styles: {
			color: 'orange',
		},
	},
];

const defaultRenderToggle = ( { onToggle, disabled, isOpen, blockTitle, hasSingleBlockType } ) => {
=======
const defaultRenderToggle = ( {
	onToggle,
	disabled,
	isOpen,
	blockTitle,
	hasSingleBlockType,
} ) => {
>>>>>>> c84784ff
	let label;
	if ( hasSingleBlockType ) {
		// translators: %s: the name of the block when there is only one
		label = sprintf(
			_x( 'Add %s', 'directly add the only allowed block' ),
			blockTitle
		);
	} else {
		label = _x( 'Add block', 'Generic label for block inserter button' );
	}
	return (
		<Button
			icon={ plusCircle }
			label={ label }
			display={ 'inline-flex' }
			alignItems={ 'center' }
			color={ 'dark-gray-500' }
			background={ 'none' }
			border={ 'none' }
			outline={ 'none' }
			padding={ 'medium' }
			margin={ 0 }
			tooltipPosition="bottom"
			onClick={ onToggle }
			className="block-editor-inserter__toggle"
			aria-haspopup={ ! hasSingleBlockType ? 'true' : false }
			aria-expanded={ ! hasSingleBlockType ? isOpen : false }
			disabled={ disabled }
			additionalStyles={ additionalStyles }
		/>
	);
};

class Inserter extends Component {
	constructor() {
		super( ...arguments );

		this.onToggle = this.onToggle.bind( this );
		this.renderToggle = this.renderToggle.bind( this );
		this.renderContent = this.renderContent.bind( this );
	}

	onToggle( isOpen ) {
		const { onToggle } = this.props;

		// Surface toggle callback to parent component
		if ( onToggle ) {
			onToggle( isOpen );
		}
	}

	/**
	 * Render callback to display Dropdown toggle element.
	 *
	 * @param {Object}   options
	 * @param {Function} options.onToggle Callback to invoke when toggle is
	 *                                    pressed.
	 * @param {boolean}  options.isOpen   Whether dropdown is currently open.
	 *
	 * @return {WPElement} Dropdown toggle element.
	 */
	renderToggle( { onToggle, isOpen } ) {
		const {
			disabled,
			blockTitle,
			hasSingleBlockType,
			renderToggle = defaultRenderToggle,
		} = this.props;

		return renderToggle( {
			onToggle,
			isOpen,
			disabled,
			blockTitle,
			hasSingleBlockType,
		} );
	}

	/**
	 * Render callback to display Dropdown content element.
	 *
	 * @param {Object}   options
	 * @param {Function} options.onClose Callback to invoke when dropdown is
	 *                                   closed.
	 *
	 * @return {WPElement} Dropdown content element.
	 */
	renderContent( { onClose } ) {
		const {
			rootClientId,
			clientId,
			isAppender,
			showInserterHelpPanel,
			__experimentalSelectBlockOnInsert: selectBlockOnInsert,
		} = this.props;

		return (
			<InserterMenu
				onSelect={ onClose }
				rootClientId={ rootClientId }
				clientId={ clientId }
				isAppender={ isAppender }
				showInserterHelpPanel={ showInserterHelpPanel }
				__experimentalSelectBlockOnInsert={ selectBlockOnInsert }
			/>
		);
	}

	render() {
		const {
			position,
			hasSingleBlockType,
			insertOnlyAllowedBlock,
		} = this.props;

		if ( hasSingleBlockType ) {
			return this.renderToggle( { onToggle: insertOnlyAllowedBlock } );
		}

		return (
			<Dropdown
				className="block-editor-inserter"
				contentClassName="block-editor-inserter__popover"
				position={ position }
				onToggle={ this.onToggle }
				expandOnMobile
				headerTitle={ __( 'Add a block' ) }
				renderToggle={ this.renderToggle }
				renderContent={ this.renderContent }
			/>
		);
	}
}

export default compose( [
	withSelect( ( select, { clientId, rootClientId } ) => {
		const {
			getBlockRootClientId,
			hasInserterItems,
			__experimentalGetAllowedBlocks,
		} = select( 'core/block-editor' );
		const { getBlockVariations } = select( 'core/blocks' );

		rootClientId =
			rootClientId || getBlockRootClientId( clientId ) || undefined;

		const allowedBlocks = __experimentalGetAllowedBlocks( rootClientId );

		const hasSingleBlockType =
			size( allowedBlocks ) === 1 &&
			size(
				getBlockVariations( allowedBlocks[ 0 ].name, 'inserter' )
			) === 0;

		let allowedBlockType = false;
		if ( hasSingleBlockType ) {
			allowedBlockType = allowedBlocks[ 0 ];
		}

		return {
			hasItems: hasInserterItems( rootClientId ),
			hasSingleBlockType,
			blockTitle: allowedBlockType ? allowedBlockType.title : '',
			allowedBlockType,
			rootClientId,
		};
	} ),
	withDispatch( ( dispatch, ownProps, { select } ) => {
		return {
			insertOnlyAllowedBlock() {
				const { rootClientId, clientId, isAppender } = ownProps;
				const {
					hasSingleBlockType,
					allowedBlockType,
					__experimentalSelectBlockOnInsert: selectBlockOnInsert,
				} = ownProps;

				if ( ! hasSingleBlockType ) {
					return;
				}

				function getInsertionIndex() {
					const {
						getBlockIndex,
						getBlockSelectionEnd,
						getBlockOrder,
					} = select( 'core/block-editor' );

					// If the clientId is defined, we insert at the position of the block.
					if ( clientId ) {
						return getBlockIndex( clientId, rootClientId );
					}

					// If there a selected block, we insert after the selected block.
					const end = getBlockSelectionEnd();
					if ( ! isAppender && end ) {
						return getBlockIndex( end, rootClientId ) + 1;
					}

					// Otherwise, we insert at the end of the current rootClientId
					return getBlockOrder( rootClientId ).length;
				}

				const { insertBlock } = dispatch( 'core/block-editor' );

				const blockToInsert = createBlock( allowedBlockType.name );

				insertBlock(
					blockToInsert,
					getInsertionIndex(),
					rootClientId,
					selectBlockOnInsert
				);

				if ( ! selectBlockOnInsert ) {
					// translators: %s: the name of the block that has been added
					const message = sprintf(
						__( '%s block added' ),
						allowedBlockType.title
					);
					speak( message );
				}
			},
		};
	} ),
	ifCondition( ( { hasItems } ) => hasItems ),
] )( Inserter );<|MERGE_RESOLUTION|>--- conflicted
+++ resolved
@@ -19,7 +19,6 @@
  */
 import InserterMenu from './menu';
 
-<<<<<<< HEAD
 const additionalStyles = [
 	{
 		states: 'enabled:hover',
@@ -47,8 +46,6 @@
 	},
 ];
 
-const defaultRenderToggle = ( { onToggle, disabled, isOpen, blockTitle, hasSingleBlockType } ) => {
-=======
 const defaultRenderToggle = ( {
 	onToggle,
 	disabled,
@@ -56,7 +53,6 @@
 	blockTitle,
 	hasSingleBlockType,
 } ) => {
->>>>>>> c84784ff
 	let label;
 	if ( hasSingleBlockType ) {
 		// translators: %s: the name of the block when there is only one
