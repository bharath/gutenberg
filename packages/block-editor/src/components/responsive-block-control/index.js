/**
 * External dependencies
 */
import classnames from 'classnames';

/**
 * WordPress dependencies
 */
import { __, sprintf } from '@wordpress/i18n';
import { Fragment } from '@wordpress/element';
<<<<<<< HEAD

=======
>>>>>>> 251bab45
import { ToggleControl } from '@wordpress/components';

/**
 * Internal dependencies
 */
import ResponsiveBlockControlLabel from './label';

function ResponsiveBlockControl( props ) {
	const {
		title,
		property,
		toggleLabel,
		onIsResponsiveChange,
		renderDefaultControl,
		renderResponsiveControls,
		isResponsive = false,
		defaultLabel = {
			id: 'all',
			label: __(
				'All'
			) /* translators: 'Label. Used to signify a layout property (eg: margin, padding) will apply uniformly to all screensizes.' */,
		},
		viewports = [
			{
				id: 'small',
				label: __( 'Small screens' ),
			},
			{
				id: 'medium',
				label: __( 'Medium screens' ),
			},
			{
				id: 'large',
				label: __( 'Large screens' ),
			},
		],
	} = props;

	if ( ! title || ! property || ! renderDefaultControl ) {
		return null;
	}

	/* translators: 'Toggle control label. Should the property be the same across all screen sizes or unique per screen size.'. %s property value for the control (eg: margin, padding...etc) */
	const toggleControlLabel =
		toggleLabel ||
		sprintf( __( 'Use the same %s on all screensizes.' ), property );

	/* translators: 'Help text for the responsive mode toggle control.' */
	const toggleHelpText = __(
		'Toggle between using the same value for all screen sizes or using a unique value per screen size.'
	);

	const defaultControl = renderDefaultControl(
		<ResponsiveBlockControlLabel
			property={ property }
			viewport={ defaultLabel }
		/>,
		defaultLabel
	);

	const defaultResponsiveControls = () => {
		return viewports.map( ( viewport ) => (
			<Fragment key={ viewport.id }>
				{ renderDefaultControl(
					<ResponsiveBlockControlLabel
						property={ property }
						viewport={ viewport }
					/>,
					viewport
				) }
			</Fragment>
		) );
	};

	return (
		<fieldset className="block-editor-responsive-block-control">
			<legend className="block-editor-responsive-block-control__title">
				{ title }
			</legend>

			<div className="block-editor-responsive-block-control__inner">
				<ToggleControl
					className="block-editor-responsive-block-control__toggle"
					label={ toggleControlLabel }
					checked={ ! isResponsive }
					onChange={ onIsResponsiveChange }
					help={ toggleHelpText }
				/>
<<<<<<< HEAD

				{ ! isResponsive && (
					<div className="block-editor-responsive-block-control__group block-editor-responsive-block-control__group--default">
						{ defaultControl }
					</div>
				) }

				{ isResponsive && (
					<div
						className="block-editor-responsive-block-control__group block-editor-responsive-block-control__group--responsive"
						hidden={ ! isResponsive }
					>
						{ renderResponsiveControls
							? renderResponsiveControls( viewports )
							: defaultResponsiveControls() }
					</div>
				) }
=======
				<div
					className={ classnames(
						'block-editor-responsive-block-control__group',
						{
							'is-responsive': isResponsive,
						}
					) }
				>
					{ ! isResponsive && defaultControl }
					{ isResponsive &&
						( renderResponsiveControls
							? renderResponsiveControls( viewports )
							: defaultResponsiveControls() ) }
				</div>
>>>>>>> 251bab45
			</div>
		</fieldset>
	);
}

export default ResponsiveBlockControl;<|MERGE_RESOLUTION|>--- conflicted
+++ resolved
@@ -8,10 +8,6 @@
  */
 import { __, sprintf } from '@wordpress/i18n';
 import { Fragment } from '@wordpress/element';
-<<<<<<< HEAD
-
-=======
->>>>>>> 251bab45
 import { ToggleControl } from '@wordpress/components';
 
 /**
@@ -100,25 +96,6 @@
 					onChange={ onIsResponsiveChange }
 					help={ toggleHelpText }
 				/>
-<<<<<<< HEAD
-
-				{ ! isResponsive && (
-					<div className="block-editor-responsive-block-control__group block-editor-responsive-block-control__group--default">
-						{ defaultControl }
-					</div>
-				) }
-
-				{ isResponsive && (
-					<div
-						className="block-editor-responsive-block-control__group block-editor-responsive-block-control__group--responsive"
-						hidden={ ! isResponsive }
-					>
-						{ renderResponsiveControls
-							? renderResponsiveControls( viewports )
-							: defaultResponsiveControls() }
-					</div>
-				) }
-=======
 				<div
 					className={ classnames(
 						'block-editor-responsive-block-control__group',
@@ -133,7 +110,6 @@
 							? renderResponsiveControls( viewports )
 							: defaultResponsiveControls() ) }
 				</div>
->>>>>>> 251bab45
 			</div>
 		</fieldset>
 	);
