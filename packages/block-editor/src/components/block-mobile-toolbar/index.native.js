/**
 * External dependencies
 */
import { Keyboard, View } from 'react-native';

/**
 * WordPress dependencies
 */
import { withDispatch, withSelect } from '@wordpress/data';
import { compose } from '@wordpress/compose';

/**
 * Internal dependencies
 */
import styles from './style.scss';
import BlockMover from '../block-mover';
import BlockActionsMenu from './block-actions-menu';
import { BlockSettingsButton } from '../block-settings';

const BREAKPOINTS = {
	wrapSettings: 65,
	wrapMover: 150,
};
const BlockMobileToolbar = ( {
	clientId,
	onDelete,
	isStackedHorizontally,
	blockWidth,
} ) => {
<<<<<<< HEAD
	const shouldWrapBlockSettings = blockWidth < 65;
	const shouldWrapBlockMover = blockWidth <= 150;
=======
	const wrapBlockSettings = blockWidth < BREAKPOINTS.wrapSettings;
	const wrapBlockMover = blockWidth <= BREAKPOINTS.wrapMover;
>>>>>>> 3edf7161

	return (
		<View style={ styles.toolbar }>
			{ ! wrapBlockMover && (
				<BlockMover
					clientIds={ [ clientId ] }
					isStackedHorizontally={ isStackedHorizontally }
				/>
			) }

			<View style={ styles.spacer } />

			{ ! wrapBlockSettings && <BlockSettingsButton.Slot /> }

			<BlockActionsMenu
				clientIds={ [ clientId ] }
				wrapBlockMover={ wrapBlockMover }
				wrapBlockSettings={ wrapBlockSettings }
				isStackedHorizontally={ isStackedHorizontally }
				onDelete={ onDelete }
			/>
		</View>
	);
};

export default compose(
	withSelect( ( select, { clientId } ) => {
		const { getBlockIndex } = select( 'core/block-editor' );

		return {
			order: getBlockIndex( clientId ),
		};
	} ),
	withDispatch( ( dispatch, { clientId, rootClientId, onDelete } ) => {
		const { removeBlock } = dispatch( 'core/block-editor' );
		return {
			onDelete:
				onDelete ||
				( () => {
					Keyboard.dismiss();
					removeBlock( clientId, rootClientId );
				} ),
		};
	} )
)( BlockMobileToolbar );<|MERGE_RESOLUTION|>--- conflicted
+++ resolved
@@ -27,13 +27,8 @@
 	isStackedHorizontally,
 	blockWidth,
 } ) => {
-<<<<<<< HEAD
-	const shouldWrapBlockSettings = blockWidth < 65;
-	const shouldWrapBlockMover = blockWidth <= 150;
-=======
 	const wrapBlockSettings = blockWidth < BREAKPOINTS.wrapSettings;
 	const wrapBlockMover = blockWidth <= BREAKPOINTS.wrapMover;
->>>>>>> 3edf7161
 
 	return (
 		<View style={ styles.toolbar }>
