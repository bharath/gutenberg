--- conflicted
+++ resolved
@@ -44,13 +44,9 @@
 export { default as Dropdown } from './dropdown';
 export { default as DropdownMenu } from './dropdown-menu';
 export { default as ExternalLink } from './external-link';
-<<<<<<< HEAD
-export { default as __experimentalFlex } from './flex';
-=======
 export { default as Flex } from './flex';
 export { default as FlexBlock } from './flex/block';
 export { default as FlexItem } from './flex/item';
->>>>>>> 6e387641
 export { default as FocalPointPicker } from './focal-point-picker';
 export { default as FocusableIframe } from './focusable-iframe';
 export { default as FontSizePicker } from './font-size-picker';
