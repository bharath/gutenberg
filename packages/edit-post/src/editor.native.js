/**
 * External dependencies
 */
import memize from 'memize';
import { size, map, without } from 'lodash';

/**
 * WordPress dependencies
 */
import { Component } from '@wordpress/element';
import { EditorProvider } from '@wordpress/editor';
import { parse, serialize } from '@wordpress/blocks';
import { withDispatch, withSelect } from '@wordpress/data';
import { compose } from '@wordpress/compose';
import { SlotFillProvider } from '@wordpress/components';
import { subscribeSetFocusOnTitle } from '@wordpress/react-native-bridge';

/**
 * Internal dependencies
 */
import Layout from './components/layout';

class Editor extends Component {
	constructor( props ) {
		super( ...arguments );

		if ( props.initialHtmlModeEnabled && props.mode === 'visual' ) {
			// enable html mode if the initial mode the parent wants it but we're not already in it
			this.props.switchEditorMode( 'text' );
		}

		this.getEditorSettings = memize( this.getEditorSettings, {
			maxSize: 1,
		} );

		this.setTitleRef = this.setTitleRef.bind( this );
	}

	getEditorSettings(
		settings,
		hasFixedToolbar,
		focusMode,
		hiddenBlockTypes,
		blockTypes
	) {
		settings = {
			...settings,
			hasFixedToolbar,
			focusMode,
		};

		// Omit hidden block types if exists and non-empty.
		if ( size( hiddenBlockTypes ) > 0 ) {
			// Defer to passed setting for `allowedBlockTypes` if provided as
			// anything other than `true` (where `true` is equivalent to allow
			// all block types).
			const defaultAllowedBlockTypes =
				true === settings.allowedBlockTypes
					? map( blockTypes, 'name' )
					: settings.allowedBlockTypes || [];

			settings.allowedBlockTypes = without(
				defaultAllowedBlockTypes,
				...hiddenBlockTypes
			);
		}

		return settings;
	}

	componentDidMount() {
		this.subscriptionParentSetFocusOnTitle = subscribeSetFocusOnTitle(
			() => {
				if ( this.postTitleRef ) {
					this.postTitleRef.focus();
				}
			}
		);
	}

	componentWillUnmount() {
		if ( this.subscriptionParentSetFocusOnTitle ) {
			this.subscriptionParentSetFocusOnTitle.remove();
		}
	}

	setTitleRef( titleRef ) {
		this.postTitleRef = titleRef;
	}

	render() {
		const {
			settings,
			hasFixedToolbar,
			focusMode,
			initialEdits,
			hiddenBlockTypes,
			blockTypes,
			post,
			postType,
			...props
		} = this.props;

		const editorSettings = this.getEditorSettings(
			settings,
			hasFixedToolbar,
			focusMode,
			hiddenBlockTypes,
			blockTypes
		);

		const normalizedPost = post || {
			id: 1,
			title: {
				raw: props.initialTitle,
			},
			content: {
				// make sure the post content is in sync with gutenberg store
				// to avoid marking the post as modified when simply loaded
				// For now, let's assume: serialize( parse( html ) ) !== html
				raw: serialize( parse( props.initialHtml || '' ) ),
			},
			type: postType,
			status: 'draft',
			meta: [],
		};

		return (
			<SlotFillProvider>
				<EditorProvider
					settings={ editorSettings }
					post={ normalizedPost }
					initialEdits={ initialEdits }
					useSubRegistry={ false }
					{ ...props }
				>
					<Layout setTitleRef={ this.setTitleRef } />
				</EditorProvider>
			</SlotFillProvider>
		);
	}
}

export default compose( [
	withSelect( ( select ) => {
<<<<<<< HEAD
		const { isFeatureActive, getEditorMode, getPreference } = select(
			'core/edit-post'
		);
=======
		const {
			isFeatureActive,
			getEditorMode,
			getPreference,
			__experimentalGetPreviewDeviceType,
		} = select( 'core/edit-post' );
>>>>>>> 251bab45
		const { getBlockTypes } = select( 'core/blocks' );

		return {
			hasFixedToolbar:
				isFeatureActive( 'fixedToolbar' ) ||
				__experimentalGetPreviewDeviceType() !== 'Desktop',
			focusMode: isFeatureActive( 'focusMode' ),
			mode: getEditorMode(),
			hiddenBlockTypes: getPreference( 'hiddenBlockTypes' ),
			blockTypes: getBlockTypes(),
		};
	} ),
	withDispatch( ( dispatch ) => {
		const { switchEditorMode } = dispatch( 'core/edit-post' );

		return {
			switchEditorMode,
		};
	} ),
] )( Editor );<|MERGE_RESOLUTION|>--- conflicted
+++ resolved
@@ -143,18 +143,12 @@
 
 export default compose( [
 	withSelect( ( select ) => {
-<<<<<<< HEAD
-		const { isFeatureActive, getEditorMode, getPreference } = select(
-			'core/edit-post'
-		);
-=======
 		const {
 			isFeatureActive,
 			getEditorMode,
 			getPreference,
 			__experimentalGetPreviewDeviceType,
 		} = select( 'core/edit-post' );
->>>>>>> 251bab45
 		const { getBlockTypes } = select( 'core/blocks' );
 
 		return {
