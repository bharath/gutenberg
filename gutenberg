<<<<<<< HEAD
tree 49b96c5319ed4a82dd9e5a6978a21909e1040c7c
parent a734b89cd45ecfb593033929becdb4d5ec6afcac
author Jorge Bernal <jorge@automattic.com> 1575280351 +0100
committer GitHub <noreply@github.com> 1575280351 +0100
gpgsig -----BEGIN PGP SIGNATURE-----
 
 wsBcBAABCAAQBQJd5N7fCRBK7hj4Ov3rIwAAdHIIAHxIsPfa6oM0ntz8xmb+2sXy
 qa9a3chA9v5uGz+jPeXRgWgdofAdK10s3punksLKBS+h30t2yH27xrvtNzIrbU/Q
 MZIXxSCSuRvcWZMtcwGDNUkagNUtFUY5ZbiRyoghbPGhVguxfhrB7+5EBDvHxpul
 8Jht3AycFlLIrQhxbtAQ45otWTt+Gh1j7szDLaVb9icPnm1ua+Wv39q4n/Pg3utK
 S0l+FjE4vMeTpRrYmAl0nSlgO1bTW0+4JEqbt2h9y8CE4Cu1CM37W88AP5Nq47Bt
 hDMgI72K3T+y4b+KjLJ2ispjmdoQ+sWx6oYJ8lY9Pe5RTQwcvOPa/rUu3ypSog8=
 =3sea
 -----END PGP SIGNATURE-----
 

Experimental page template selector (#18052)

* Adds experiment for Page Templates

* First prototype of Page Template Picker.

It's very rough, but mostly focused on where is the right place to put the new
components and how to connect them.

* Refactor Page Template Picker display logic into HOC

* Move default templates into separate component

* Added missing files for templates

* Port template picker to native

* Take post type from props in native editor initialization

* Render block footer in the right place

* Port experimental template picker to native

* Fix lint errors

* Use custom wrapper for picker container

Exporting Fragment directly would fail, since Fragment won't take the style prop

* Move the default templates inside the picker component for now

They don't make sense right now as a standalone component, and will likely move to the store in the future

* Fix __experimentalWithPageTemplatePickerVisible

* Also show template picker when there is placeholder content

* Lint fixes
=======
tree d554de450c411133944b0599bd0e8bff4a5dffd7
parent 2fd13b663ef82778e0f4fcfe963ff178fa0e0b6d
author Sérgio Estêvão <sergioestevao@gmail.com> 1575309160 +0000
committer GitHub <noreply@github.com> 1575309160 +0000
gpgsig -----BEGIN PGP SIGNATURE-----
 
 wsBcBAABCAAQBQJd5U9oCRBK7hj4Ov3rIwAAdHIIAGWsY+loN/hy1MPQDhaZthmu
 /M033vqvYQR1L5Yk/z9bcB21mgT0LHaDE9hupEo0mt6Egrl9zeOF4L5Aq0Mt+6ya
 GNmqJTqxnoptKDXAiuYEVCKCm6hupGeq5vrlarQtxsKplDpTb2vcm0rEv9ugOSTh
 CnXd8kRzvT1yzLeRbzoFShWHpcasmYaAn0/IbsUZxkqBDa3bcKwheK5VUCuQR8DK
 cCW1iuC9rDmnIWoLzqskaB/HgP08zOmvdv03iI1uGCOFmVz6XzkyLizq6xOzezXc
 7si/5qPlbz/ZQY8XUR2oqVfbuP5lAsjx8U6Jke8gblORF9DgYTRUjQc9UiRRhe0=
 =r/MI
 -----END PGP SIGNATURE-----
 

Rnmobile/368 improve code block (#18785)

* Improve code block style.

* Refactor style of PlainText to use style prop.

* Add a check for empty style prop.

* Update styles according to design
>>>>>>> 42d44a5c
<|MERGE_RESOLUTION|>--- conflicted
+++ resolved
@@ -1,59 +1,3 @@
-<<<<<<< HEAD
-tree 49b96c5319ed4a82dd9e5a6978a21909e1040c7c
-parent a734b89cd45ecfb593033929becdb4d5ec6afcac
-author Jorge Bernal <jorge@automattic.com> 1575280351 +0100
-committer GitHub <noreply@github.com> 1575280351 +0100
-gpgsig -----BEGIN PGP SIGNATURE-----
- 
- wsBcBAABCAAQBQJd5N7fCRBK7hj4Ov3rIwAAdHIIAHxIsPfa6oM0ntz8xmb+2sXy
- qa9a3chA9v5uGz+jPeXRgWgdofAdK10s3punksLKBS+h30t2yH27xrvtNzIrbU/Q
- MZIXxSCSuRvcWZMtcwGDNUkagNUtFUY5ZbiRyoghbPGhVguxfhrB7+5EBDvHxpul
- 8Jht3AycFlLIrQhxbtAQ45otWTt+Gh1j7szDLaVb9icPnm1ua+Wv39q4n/Pg3utK
- S0l+FjE4vMeTpRrYmAl0nSlgO1bTW0+4JEqbt2h9y8CE4Cu1CM37W88AP5Nq47Bt
- hDMgI72K3T+y4b+KjLJ2ispjmdoQ+sWx6oYJ8lY9Pe5RTQwcvOPa/rUu3ypSog8=
- =3sea
- -----END PGP SIGNATURE-----
- 
-
-Experimental page template selector (#18052)
-
-* Adds experiment for Page Templates
-
-* First prototype of Page Template Picker.
-
-It's very rough, but mostly focused on where is the right place to put the new
-components and how to connect them.
-
-* Refactor Page Template Picker display logic into HOC
-
-* Move default templates into separate component
-
-* Added missing files for templates
-
-* Port template picker to native
-
-* Take post type from props in native editor initialization
-
-* Render block footer in the right place
-
-* Port experimental template picker to native
-
-* Fix lint errors
-
-* Use custom wrapper for picker container
-
-Exporting Fragment directly would fail, since Fragment won't take the style prop
-
-* Move the default templates inside the picker component for now
-
-They don't make sense right now as a standalone component, and will likely move to the store in the future
-
-* Fix __experimentalWithPageTemplatePickerVisible
-
-* Also show template picker when there is placeholder content
-
-* Lint fixes
-=======
 tree d554de450c411133944b0599bd0e8bff4a5dffd7
 parent 2fd13b663ef82778e0f4fcfe963ff178fa0e0b6d
 author Sérgio Estêvão <sergioestevao@gmail.com> 1575309160 +0000
@@ -72,11 +16,10 @@
 
 Rnmobile/368 improve code block (#18785)
 
-* Improve code block style.
-
-* Refactor style of PlainText to use style prop.
-
-* Add a check for empty style prop.
-
-* Update styles according to design
->>>>>>> 42d44a5c
+* Improve code block style.
+
+* Refactor style of PlainText to use style prop.
+
+* Add a check for empty style prop.
+
+* Update styles according to design