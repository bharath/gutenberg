/**
 * @format
 * */

/**
 * Internal dependencies
 */
import EditorPage from './pages/editor-page';
import { setupDriver, isLocalEnvironment, stopDriver, isAndroid } from './helpers/utils';
import testData from './helpers/test-data';

jasmine.DEFAULT_TIMEOUT_INTERVAL = 1000000;

describe( 'Gutenberg Editor tests', () => {
	let driver;
	let editorPage;
	let allPassed = true;
	const paragraphBlockName = 'Paragraph';
	const headingBlockName = 'Heading';

	// Use reporter for setting status for saucelabs Job
	if ( ! isLocalEnvironment() ) {
		const reporter = {
			specDone: async ( result ) => {
				allPassed = allPassed && result.status !== 'failed';
			},
		};

		jasmine.getEnv().addReporter( reporter );
	}

	beforeAll( async () => {
		driver = await setupDriver();
		editorPage = new EditorPage( driver );
	} );

	it( 'should be able to see visual editor', async () => {
		await expect( editorPage.getBlockList() ).resolves.toBe( true );
	} );

	it( 'should be able to create a post with heading and paragraph blocks', async () => {
		await editorPage.addNewBlock( headingBlockName );
		let headingBlockElement = await editorPage.getBlockAtPosition( headingBlockName );
		if ( isAndroid() ) {
			await headingBlockElement.click();
		}
<<<<<<< HEAD

		await editorPage.sendTextToHeadingBlock( headingBlockElement, testData.heading );
=======
		await editorPage.sendTextToHeadingBlock( headingBlockElement, testData.heading, false );
>>>>>>> 602ed0b0

		await editorPage.addNewBlock( paragraphBlockName );
		let paragraphBlockElement = await editorPage.getBlockAtPosition( paragraphBlockName, 2 );
		await editorPage.typeTextToParagraphBlock( paragraphBlockElement, testData.mediumText );

		await editorPage.addNewBlock( paragraphBlockName );
		paragraphBlockElement = await editorPage.getBlockAtPosition( paragraphBlockName, 3 );
		await editorPage.typeTextToParagraphBlock( paragraphBlockElement, testData.mediumText );

		await editorPage.addNewBlock( headingBlockName );
		headingBlockElement = await editorPage.getBlockAtPosition( headingBlockName, 4 );
		await editorPage.typeTextToParagraphBlock( headingBlockElement, testData.heading );

		await editorPage.addNewBlock( paragraphBlockName );
		paragraphBlockElement = await editorPage.getBlockAtPosition( paragraphBlockName, 5 );
		await editorPage.typeTextToParagraphBlock( paragraphBlockElement, testData.mediumText );
	} );

	afterAll( async () => {
		if ( ! isLocalEnvironment() ) {
			driver.sauceJobStatus( allPassed );
		}
		await stopDriver( driver );
	} );
} );<|MERGE_RESOLUTION|>--- conflicted
+++ resolved
@@ -44,12 +44,7 @@
 		if ( isAndroid() ) {
 			await headingBlockElement.click();
 		}
-<<<<<<< HEAD
-
-		await editorPage.sendTextToHeadingBlock( headingBlockElement, testData.heading );
-=======
 		await editorPage.sendTextToHeadingBlock( headingBlockElement, testData.heading, false );
->>>>>>> 602ed0b0
 
 		await editorPage.addNewBlock( paragraphBlockName );
 		let paragraphBlockElement = await editorPage.getBlockAtPosition( paragraphBlockName, 2 );
