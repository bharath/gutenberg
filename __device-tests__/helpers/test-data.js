exports.shortText = `Rock music approaches at high velocity.`;

exports.mediumText = `The finer continuum interprets the polynomial rabbit. When can the geology cheat? An astronomer runs. Should a communist consent?`;

exports.longText = `Beneath the busy continuum blinks the ineffective husband. Why a metric bow outside the official subway? How can the prompt crop exhaust his tree 
Does this chord crowd my emptied search? A theory bubbles under the cartoon. The discontinued speaker cracks every thick epic. extraordinary twin shifts behind
The finer continuum interprets the polynomial rabbit. When can the geology cheat? An astronomer runs. Should a communist consent?`;

exports.listItem1 = `Milk`;
exports.listItem2 = `Honey`;
exports.listHtml = `<!-- wp:list -->
<ul><li>Milk</li><li>Honey</li></ul>
<!-- /wp:list -->`;
exports.listEndedHtml = `<!-- wp:list -->
<ul><li>Milk</li></ul>
<!-- /wp:list -->

<!-- wp:paragraph -->
<p></p>
<!-- /wp:paragraph -->`;
exports.heading = 'Lorem Ipsum';

exports.pastePlainText = `Hello paste`;

const pastedHtmlText = `<!-- wp:paragraph -->
<p><strong>Hello</strong> paste</p>
<!-- /wp:paragraph -->`;

exports.pasteHtmlText = pastedHtmlText;

exports.pasteHtmlTextResult = `${ pastedHtmlText }\n\n${ pastedHtmlText }`;

exports.deviceRotationHtml = `<!-- wp:paragraph -->
<p>The finer continuum interprets the polynomial rabbit. When can the geology cheat? An astronomer runs. Should a communist consent?</p>
<!-- /wp:paragraph -->

<!-- wp:paragraph -->
<p>The finer continuum interprets the polynomial rabbit. When can the geology cheat? An astronomer runs. Should a communist consent?</p>
<!-- /wp:paragraph -->`;

<<<<<<< HEAD
exports.blockInsertionHtml = `<!-- wp:paragraph -->
<p>Beneath the busy continuum blinks the ineffective husband. Why a metric bow outside the official subway? How can the prompt crop exhaust his tree </p>
<!-- /wp:paragraph -->

<!-- wp:paragraph -->
<p>Does this chord crowd my emptied search? A theory bubbles under the cartoon. The discontinued speaker cracks every thick epic. extraordinary twin shifts behind</p>
<!-- /wp:paragraph -->

<!-- wp:paragraph -->
<p>The finer continuum interprets the polynomial rabbit. When can the geology cheat? An astronomer runs. Should a communist consent?</p>
=======
exports.imageCaption = `C'est la vie my friends`;

exports.imageCompletehtml = `<!-- wp:image {"id":1} -->
<figure class="wp-block-image"><img src="https://cldup.com/cXyG__fTLN.jpg" alt="" class="wp-image-1"/><figcaption>C'est la vie my friends</figcaption></figure>
<!-- /wp:image -->

<!-- wp:paragraph -->
<p>Beneath the busy continuum blinks the ineffective husband. Why a metric bow outside the official subway? How can the prompt crop exhaust his tree </p>
<!-- /wp:paragraph -->

<!-- wp:paragraph -->
<p>Does this chord crowd my emptied search? A theory bubbles under the cartoon. The discontinued speaker cracks every thick epic. Its extraordinary twin shifts behind</p>
>>>>>>> a5397432
<!-- /wp:paragraph -->

<!-- wp:paragraph -->
<p>The finer continuum interprets the polynomial rabbit. When can the geology cheat? An astronomer runs. Should a communist consent?</p>
<!-- /wp:paragraph -->`;<|MERGE_RESOLUTION|>--- conflicted
+++ resolved
@@ -1,10 +1,10 @@
 exports.shortText = `Rock music approaches at high velocity.`;
 
-exports.mediumText = `The finer continuum interprets the polynomial rabbit. When can the geology cheat? An astronomer runs. Should a communist consent?`;
+exports.mediumText = `The finer continuum interprets the polynomial rabbit. When can the geology runs? An astronomer runs. Should a communist consent?`;
 
-exports.longText = `Beneath the busy continuum blinks the ineffective husband. Why a metric bow outside the official subway? How can the prompt crop exhaust his tree 
-Does this chord crowd my emptied search? A theory bubbles under the cartoon. The discontinued speaker cracks every thick epic. extraordinary twin shifts behind
-The finer continuum interprets the polynomial rabbit. When can the geology cheat? An astronomer runs. Should a communist consent?`;
+exports.longText = `Beneath the busy continuum blinks the ineffective husband. Why a metric now outside the official subway? How can the prompt crop exhaust his tree 
+Does this chord crowd my emptied search? A theory bubbles under the cartoon. The discontinued speaker cracks every thick epic. Its extraordinary twin shifts behind
+The finer continuum interprets the polynomial rabbit. When can the geology runs? An astronomer runs. Should a communist consent?`;
 
 exports.listItem1 = `Milk`;
 exports.listItem2 = `Honey`;
@@ -31,25 +31,45 @@
 exports.pasteHtmlTextResult = `${ pastedHtmlText }\n\n${ pastedHtmlText }`;
 
 exports.deviceRotationHtml = `<!-- wp:paragraph -->
-<p>The finer continuum interprets the polynomial rabbit. When can the geology cheat? An astronomer runs. Should a communist consent?</p>
+<p>The finer continuum interprets the polynomial rabbit. When can the geology runs? An astronomer runs. Should a communist consent?</p>
 <!-- /wp:paragraph -->
 
 <!-- wp:paragraph -->
-<p>The finer continuum interprets the polynomial rabbit. When can the geology cheat? An astronomer runs. Should a communist consent?</p>
+<p>The finer continuum interprets the polynomial rabbit. When can the geology runs? An astronomer runs. Should a communist consent?</p>
 <!-- /wp:paragraph -->`;
 
-<<<<<<< HEAD
 exports.blockInsertionHtml = `<!-- wp:paragraph -->
-<p>Beneath the busy continuum blinks the ineffective husband. Why a metric bow outside the official subway? How can the prompt crop exhaust his tree </p>
+<p>Beneath the busy continuum blinks the ineffective husband. Why a metric now outside the official subway? How can the prompt crop exhaust his tree </p>
 <!-- /wp:paragraph -->
 
 <!-- wp:paragraph -->
-<p>Does this chord crowd my emptied search? A theory bubbles under the cartoon. The discontinued speaker cracks every thick epic. extraordinary twin shifts behind</p>
+<p>Does this chord crowd my emptied search? A theory bubbles under the cartoon. The discontinued speaker cracks every thick epic. Its extraordinary twin shifts behind</p>
 <!-- /wp:paragraph -->
 
 <!-- wp:paragraph -->
-<p>The finer continuum interprets the polynomial rabbit. When can the geology cheat? An astronomer runs. Should a communist consent?</p>
-=======
+<p>The finer continuum interprets the polynomial rabbit. When can the geology runs? An astronomer runs. Should a communist consent?</p>
+<!-- /wp:paragraph -->
+
+<!-- wp:paragraph -->
+<p>The finer continuum interprets the polynomial rabbit. When can the geology runs? An astronomer runs. Should a communist consent?</p>
+<!-- /wp:paragraph -->`;
+
+exports.blockInsertionHtmlFromTitle = `<!-- wp:paragraph -->
+<p>The finer continuum interprets the polynomial rabbit. When can the geology runs? An astronomer runs. Should a communist consent?</p>
+<!-- /wp:paragraph -->
+
+<!-- wp:paragraph -->
+<p>Beneath the busy continuum blinks the ineffective husband. Why a metric now outside the official subway? How can the prompt crop exhaust his tree </p>
+<!-- /wp:paragraph -->
+
+<!-- wp:paragraph -->
+<p>Does this chord crowd my emptied search? A theory bubbles under the cartoon. The discontinued speaker cracks every thick epic. Its extraordinary twin shifts behind</p>
+<!-- /wp:paragraph -->
+
+<!-- wp:paragraph -->
+<p>The finer continuum interprets the polynomial rabbit. When can the geology runs? An astronomer runs. Should a communist consent?</p>
+<!-- /wp:paragraph -->`;
+
 exports.imageCaption = `C'est la vie my friends`;
 
 exports.imageCompletehtml = `<!-- wp:image {"id":1} -->
@@ -57,14 +77,13 @@
 <!-- /wp:image -->
 
 <!-- wp:paragraph -->
-<p>Beneath the busy continuum blinks the ineffective husband. Why a metric bow outside the official subway? How can the prompt crop exhaust his tree </p>
+<p>Beneath the busy continuum blinks the ineffective husband. Why a metric now outside the official subway? How can the prompt crop exhaust his tree </p>
 <!-- /wp:paragraph -->
 
 <!-- wp:paragraph -->
 <p>Does this chord crowd my emptied search? A theory bubbles under the cartoon. The discontinued speaker cracks every thick epic. Its extraordinary twin shifts behind</p>
->>>>>>> a5397432
 <!-- /wp:paragraph -->
 
 <!-- wp:paragraph -->
-<p>The finer continuum interprets the polynomial rabbit. When can the geology cheat? An astronomer runs. Should a communist consent?</p>
+<p>The finer continuum interprets the polynomial rabbit. When can the geology runs? An astronomer runs. Should a communist consent?</p>
 <!-- /wp:paragraph -->`;