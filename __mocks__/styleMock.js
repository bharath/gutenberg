/** @flow
 * @format */

module.exports = {

	//Mock block paragraph style with minimum height
	blockText: {
		minHeight: 50,
	},
	container: {
		height: 44,
	},
	toolbar: {
		height: 44,
	},
	blockContainerFocused: {
		paddingBottom: 0,
	},
	blockCode: {
		fontFamily: 'serif',
	},
	'editor-rich-text': {
		fontFamily: 'serif',
	},
	'editor-plain-text': {
		fontFamily: 'serif',
	},
<<<<<<< HEAD
	addBlockButton: {
		color: '',
=======
	blockHolderFocused: {
		borderColor: 'gray',
>>>>>>> 224a4a1d
	},
};<|MERGE_RESOLUTION|>--- conflicted
+++ resolved
@@ -25,12 +25,10 @@
 	'editor-plain-text': {
 		fontFamily: 'serif',
 	},
-<<<<<<< HEAD
 	addBlockButton: {
 		color: '',
-=======
+	},
 	blockHolderFocused: {
 		borderColor: 'gray',
->>>>>>> 224a4a1d
 	},
 };