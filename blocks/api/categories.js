/**
 * WordPress dependencies
 */
import { __ } from 'i18n';

/**
 * Block categories.
 *
 * Group blocks together based on common traits
 * The block "inserter" relies on these to present the list blocks
 *
 * @var {Array} categories
 */
const categories = [
	{ slug: 'common', title: __( 'Common Blocks' ) },
	{ slug: 'formatting', title: __( 'Formatting' ) },
	{ slug: 'layout', title: __( 'Layout Blocks' ) },
<<<<<<< HEAD
	{ slug: 'rest-api', title: __( 'REST API Blocks' ) },
	{ slug: 'embed', title: __( 'Embed' ) },
=======
	{ slug: 'widgets', title: __( 'Widgets' ) },
>>>>>>> 4f8d1ff3
];

/**
 * Returns all the block categories
 *
 * @return {Array} Block categories
 */
export function getCategories() {
	return categories;
}<|MERGE_RESOLUTION|>--- conflicted
+++ resolved
@@ -15,12 +15,9 @@
 	{ slug: 'common', title: __( 'Common Blocks' ) },
 	{ slug: 'formatting', title: __( 'Formatting' ) },
 	{ slug: 'layout', title: __( 'Layout Blocks' ) },
-<<<<<<< HEAD
 	{ slug: 'rest-api', title: __( 'REST API Blocks' ) },
+	{ slug: 'widgets', title: __( 'Widgets' ) },
 	{ slug: 'embed', title: __( 'Embed' ) },
-=======
-	{ slug: 'widgets', title: __( 'Widgets' ) },
->>>>>>> 4f8d1ff3
 ];
 
 /**
