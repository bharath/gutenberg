--- conflicted
+++ resolved
@@ -41,36 +41,6 @@
 		return (
 			<BottomSheet
 				isVisible={ true }
-<<<<<<< HEAD
-				onSwipe={ this.props.onDismiss }
-				onBackButtonPress={ this.props.onDismiss }
-				swipeDirection="down"
-				style={ [ styles.bottomModal, this.props.style ] }
-				backdropColor={ 'lightgrey' }
-				backdropOpacity={ 0.4 }
-				onBackdropPress={ this.props.onDismiss }>
-				<View style={ styles.modalContent }>
-					<View style={ styles.shortLineStyle } />
-					<View>
-						<Text style={ styles.title }>
-							{ titleForAdd }
-						</Text>
-					</View>
-					<View style={ styles.lineStyle } />
-					<FlatList
-						keyboardShouldPersistTaps="always"
-						numColumns={ 3 }
-						data={ this.availableBlockTypes }
-						keyExtractor={ ( item ) => item.name }
-						renderItem={ ( { item } ) =>
-							<TouchableHighlight
-								style={ styles.touchableArea }
-								underlayColor={ 'transparent' }
-								activeOpacity={ .5 }
-								accessibilityLabel={item.title}
-								onPress={ () => this.props.onValueSelected( item.name ) }>
-								<View style={ styles.modalItem }>
-=======
 				onClose={ this.props.onDismiss }
 				contentStyle={ [ styles.content, bottomPadding ] }
 				hideHeader
@@ -90,10 +60,10 @@
 							style={ styles.touchableArea }
 							underlayColor={ 'transparent' }
 							activeOpacity={ .5 }
+							accessibilityLabel={item.title}
 							onPress={ () => this.props.onValueSelected( item.name ) }>
 							<View style={ styles.modalItem }>
 								<View style={ styles.modalIconWrapper }>
->>>>>>> ed992dcb
 									<View style={ styles.modalIcon }>
 										{ this.iconWithUpdatedFillColor( styles.modalIcon.fill, item.icon ) }
 									</View>
